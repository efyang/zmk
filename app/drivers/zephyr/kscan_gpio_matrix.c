/*
 * Copyright (c) 2020 The ZMK Contributors
 *
 * SPDX-License-Identifier: MIT
 */

#define DT_DRV_COMPAT zmk_kscan_gpio_matrix

#include <device.h>
#include <drivers/kscan.h>
#include <drivers/gpio.h>
#include <logging/log.h>

LOG_MODULE_DECLARE(zmk, CONFIG_ZMK_LOG_LEVEL);

#if DT_HAS_COMPAT_STATUS_OKAY(DT_DRV_COMPAT)

struct kscan_gpio_item_config {
    char *label;
    gpio_pin_t pin;
    gpio_flags_t flags;
};

#define _KSCAN_GPIO_ITEM_CFG_INIT(n, prop, idx)                                                    \
    {                                                                                              \
        .label = DT_INST_GPIO_LABEL_BY_IDX(n, prop, idx),                                          \
        .pin = DT_INST_GPIO_PIN_BY_IDX(n, prop, idx),                                              \
        .flags = DT_INST_GPIO_FLAGS_BY_IDX(n, prop, idx),                                          \
    },

#define _KSCAN_GPIO_ROW_CFG_INIT(idx, n) _KSCAN_GPIO_ITEM_CFG_INIT(n, row_gpios, idx)
#define _KSCAN_GPIO_COL_CFG_INIT(idx, n) _KSCAN_GPIO_ITEM_CFG_INIT(n, col_gpios, idx)

COND_CODE_0(ZMK_KSCAN_MATRIX_POLLING,
(static int kscan_gpio_config_interrupts(struct device **devices,
                                        const struct kscan_gpio_item_config *configs, size_t len,
                                        gpio_flags_t flags) {
    for (int i = 0; i < len; i++) {
        struct device *dev = devices[i];
        const struct kscan_gpio_item_config *cfg = &configs[i];

        int err = gpio_pin_interrupt_configure(dev, cfg->pin, flags);

        if (err) {
            LOG_ERR("Unable to enable matrix GPIO interrupt");
            return err;
        }
    }

    return 0;
}), ())

#define INST_MATRIX_ROWS(n) DT_INST_PROP_LEN(n, row_gpios)
#define INST_MATRIX_COLS(n) DT_INST_PROP_LEN(n, col_gpios)
#define INST_OUTPUT_LEN(n)                                                                         \
    COND_CODE_0(DT_ENUM_IDX(DT_DRV_INST(n), diode_direction), (INST_MATRIX_ROWS(n)),               \
                (INST_MATRIX_COLS(n)))
#define INST_INPUT_LEN(n)                                                                          \
    COND_CODE_0(DT_ENUM_IDX(DT_DRV_INST(n), diode_direction), (INST_MATRIX_COLS(n)),               \
                (INST_MATRIX_ROWS(n)))

#define GPIO_INST_INIT(n)                                                                          \
    struct kscan_gpio_irq_callback_##n {                                                           \
        struct COND_CODE_0(DT_INST_PROP(n, debounce_period), (k_work), (k_delayed_work)) * work;   \
        struct gpio_callback callback;                                                             \
    };                                                                                             \
    static struct kscan_gpio_irq_callback_##n irq_callbacks_##n[INST_INPUT_LEN(n)];                \
    struct kscan_gpio_config_##n {                                                                 \
        struct kscan_gpio_item_config rows[INST_MATRIX_ROWS(n)];                                   \
        struct kscan_gpio_item_config cols[INST_MATRIX_COLS(n)];                                   \
    };                                                                                             \
    struct kscan_gpio_data_##n {                                                                   \
        kscan_callback_t callback;                                                                 \
        COND_CODE_0(ZMK_KSCAN_MATRIX_POLLING, (), (struct k_timer poll_timer;))                    \
        struct COND_CODE_0(DT_INST_PROP(n, debounce_period), (k_work), (k_delayed_work)) work;     \
        bool matrix_state[INST_MATRIX_ROWS(n)][INST_MATRIX_COLS(n)];                               \
        struct device *rows[INST_MATRIX_ROWS(n)];                                                  \
        struct device *cols[INST_MATRIX_COLS(n)];                                                  \
        struct device *dev;                                                                        \
    };                                                                                             \
    static struct device **kscan_gpio_input_devices_##n(struct device *dev) {                      \
        struct kscan_gpio_data_##n *data = dev->driver_data;                                       \
        return (COND_CODE_0(DT_ENUM_IDX(DT_DRV_INST(n), diode_direction), (data->cols),            \
                            (data->rows)));                                                        \
    }                                                                                              \
    static const struct kscan_gpio_item_config *kscan_gpio_input_configs_##n(struct device *dev) { \
        const struct kscan_gpio_config_##n *cfg = dev->config_info;                                \
        return ((                                                                                  \
            COND_CODE_0(DT_ENUM_IDX(DT_DRV_INST(n), diode_direction), (cfg->cols), (cfg->rows)))); \
    }                                                                                              \
    static struct device **kscan_gpio_output_devices_##n(struct device *dev) {                     \
        struct kscan_gpio_data_##n *data = dev->driver_data;                                       \
        return (COND_CODE_0(DT_ENUM_IDX(DT_DRV_INST(n), diode_direction), (data->rows),            \
                            (data->cols)));                                                        \
    }                                                                                              \
    static const struct kscan_gpio_item_config *kscan_gpio_output_configs_##n(                     \
        struct device *dev) {                                                                      \
        const struct kscan_gpio_config_##n *cfg = dev->config_info;                                \
        return (                                                                                   \
            COND_CODE_0(DT_ENUM_IDX(DT_DRV_INST(n), diode_direction), (cfg->rows), (cfg->cols)));  \
    }                                                                                              \
    COND_CODE_0(ZMK_KSCAN_MATRIX_POLLING,                                                          \
        (static int kscan_gpio_enable_interrupts_##n(struct device *dev) {                         \
            return kscan_gpio_config_interrupts(kscan_gpio_input_devices_##n(dev),                 \
                                            kscan_gpio_input_configs_##n(dev), INST_INPUT_LEN(n),  \
                                            GPIO_INT_DEBOUNCE | GPIO_INT_EDGE_BOTH);               \
         }                                                                                         \
         static int kscan_gpio_disable_interrupts_##n(struct device *dev) {                        \
            return kscan_gpio_config_interrupts(kscan_gpio_input_devices_##n(dev),                 \
                                            kscan_gpio_input_configs_##n(dev), INST_INPUT_LEN(n),  \
                                            GPIO_INT_DISABLE);                                     \
         }), ())                                                                                   \
    static void kscan_gpio_set_output_state_##n(struct device *dev, int value) {                   \
        for (int i = 0; i < INST_OUTPUT_LEN(n); i++) {                                             \
            struct device *in_dev = kscan_gpio_output_devices_##n(dev)[i];                         \
            const struct kscan_gpio_item_config *cfg = &kscan_gpio_output_configs_##n(dev)[i];     \
            gpio_pin_set(in_dev, cfg->pin, value);                                                 \
        }                                                                                          \
    }                                                                                              \
    static void kscan_gpio_set_matrix_state_##n(                                                   \
        bool state[INST_MATRIX_ROWS(n)][INST_MATRIX_COLS(n)], u32_t input_index,                   \
        u32_t output_index, bool value) {                                                          \
        state[COND_CODE_0(DT_ENUM_IDX(DT_DRV_INST(n), diode_direction), (output_index),            \
                          (input_index))]                                                          \
             [COND_CODE_0(DT_ENUM_IDX(DT_DRV_INST(n), diode_direction), (input_index),             \
                          (output_index))] = value;                                                \
    }                                                                                              \
    static int kscan_gpio_read_##n(struct device *dev) {                                           \
        bool submit_follow_up_read = false;                                                        \
        struct kscan_gpio_data_##n *data = dev->driver_data;                                       \
        static bool read_state[INST_MATRIX_ROWS(n)][INST_MATRIX_COLS(n)];                          \
        /* Disable our interrupts temporarily while we scan, to avoid       */                     \
        /* re-entry while we iterate columns and set them active one by one */                     \
        /* to get pressed state for each matrix cell.                       */                     \
        COND_CODE_0(ZMK_KSCAN_MATRIX_POLLING,                                                      \
            (kscan_gpio_disable_interrupts_##n(dev);),())                                          \
        kscan_gpio_set_output_state_##n(dev, 0);                                                   \
        for (int o = 0; o < INST_OUTPUT_LEN(n); o++) {                                             \
            struct device *out_dev = kscan_gpio_output_devices_##n(dev)[o];                        \
            const struct kscan_gpio_item_config *out_cfg = &kscan_gpio_output_configs_##n(dev)[o]; \
            gpio_pin_set(out_dev, out_cfg->pin, 1);                                                \
            for (int i = 0; i < INST_INPUT_LEN(n); i++) {                                          \
                struct device *in_dev = kscan_gpio_input_devices_##n(dev)[i];                      \
                const struct kscan_gpio_item_config *in_cfg =                                      \
                    &kscan_gpio_input_configs_##n(dev)[i];                                         \
                kscan_gpio_set_matrix_state_##n(read_state, i, o,                                  \
                                                gpio_pin_get(in_dev, in_cfg->pin) > 0);            \
            }                                                                                      \
            gpio_pin_set(out_dev, out_cfg->pin, 0);                                                \
        }                                                                                          \
        /* Set all our outputs as active again. */                                                 \
        kscan_gpio_set_output_state_##n(dev, 1);                                                   \
        /*Re-enable interrupts so that they can be triggered again for future press/release*/      \
        COND_CODE_0(ZMK_KSCAN_MATRIX_POLLING,                                                      \
            (kscan_gpio_enable_interrupts_##n(dev);), ())                                         \
        for (int r = 0; r < INST_MATRIX_ROWS(n); r++) {                                            \
            for (int c = 0; c < INST_MATRIX_COLS(n); c++) {                                        \
                bool pressed = read_state[r][c];                                                   \
                /* Follow up reads needed because further interrupts won't fire on already tripped \
                 * input GPIO pins */                                                              \
                submit_follow_up_read = (submit_follow_up_read || pressed);                        \
                if (pressed != data->matrix_state[r][c]) {                                         \
                    LOG_DBG("Sending event at %d,%d state %s", r, c, (pressed ? "on" : "off"));    \
                    data->matrix_state[r][c] = pressed;                                            \
                    data->callback(dev, r, c, pressed);                                            \
                }                                                                                  \
            }                                                                                      \
        }                                                                                          \
        if (submit_follow_up_read) {                                                               \
            COND_CODE_0(DT_INST_PROP(n, debounce_period), ({ k_work_submit(&data->work); }), ({    \
                            k_delayed_work_cancel(&data->work);                                    \
                            k_delayed_work_submit(&data->work, K_MSEC(5));                         \
                        }))                                                                        \
        }                                                                                          \
        return 0;                                                                                  \
    }                                                                                              \
    static void kscan_gpio_work_handler_##n(struct k_work *work) {                                 \
        struct kscan_gpio_data_##n *data = CONTAINER_OF(work, struct kscan_gpio_data_##n, work);   \
        kscan_gpio_read_##n(data->dev);                                                            \
    }                                                                                              \
    static void kscan_gpio_irq_callback_handler_##n(struct device *dev, struct gpio_callback *cb,  \
                                                    gpio_port_pins_t pin) {                        \
        struct kscan_gpio_irq_callback_##n *data =                                                 \
            CONTAINER_OF(cb, struct kscan_gpio_irq_callback_##n, callback);                        \
        COND_CODE_0(DT_INST_PROP(n, debounce_period), ({ k_work_submit(data->work); }), ({         \
                        k_delayed_work_cancel(data->work);                                         \
                        k_delayed_work_submit(data->work,                                          \
                                              K_MSEC(DT_INST_PROP(n, debounce_period)));           \
                    }))                                                                            \
    }                                                                                              \
    static struct kscan_gpio_data_##n kscan_gpio_data_##n = {                                      \
        .rows = {[INST_MATRIX_ROWS(n) - 1] = NULL}, .cols = {[INST_MATRIX_COLS(n) - 1] = NULL}};   \
    static int kscan_gpio_configure_##n(struct device *dev, kscan_callback_t callback) {           \
        struct kscan_gpio_data_##n *data = dev->driver_data;                                       \
        if (!callback) {                                                                           \
            return -EINVAL;                                                                        \
        }                                                                                          \
        data->callback = callback;                                                                 \
        LOG_DBG("Configured GPIO %d", n);                                                          \
        return 0;                                                                                  \
    };                                                                                             \
    static int kscan_gpio_enable_##n(struct device *dev) {                                         \
        COND_CODE_0(ZMK_KSCAN_MATRIX_POLLING,                                                      \
        (int err = kscan_gpio_enable_interrupts_##n(dev);                                          \
         if (err) {                                                                                \
             return err;                                                                           \
         }                                                                                         \
         return kscan_gpio_read_##n(dev);),                                                        \
        (struct kscan_gpio_data_##n *data = dev->driver_data;                                      \
         k_timer_start(&data->poll_timer, K_MSEC(10), K_MSEC(10));                                 \
         return 0;))                                                                               \
    };                                                                                             \
    static int kscan_gpio_disable_##n(struct device *dev) {                                        \
        COND_CODE_0(ZMK_KSCAN_MATRIX_POLLING,                                                      \
            (return kscan_gpio_disable_interrupts_##n(dev);),                                      \
            (struct kscan_gpio_data_##n *data = dev->driver_data;                                  \
             k_timer_stop(&data->poll_timer);                                                      \
             return 0;))                                                                           \
    };                                                                                             \
    COND_CODE_0(ZMK_KSCAN_MATRIX_POLLING, (),                                                      \
        (static void kscan_gpio_timer_handler(struct k_timer *timer) {                             \
             struct kscan_gpio_data_##n *data =                                                    \
                         CONTAINER_OF(timer, struct kscan_gpio_data_##n, poll_timer);              \
             k_work_submit(&data->work.work);                                                      \
<<<<<<< HEAD
=======
             LOG_DBG("Submitted work in timer handler.");                                          \
>>>>>>> b1dce208
         }))                                                                                       \
    static int kscan_gpio_init_##n(struct device *dev) {                                           \
        struct kscan_gpio_data_##n *data = dev->driver_data;                                       \
        int err;                                                                                   \
        struct device **input_devices = kscan_gpio_input_devices_##n(dev);                         \
        for (int i = 0; i < INST_INPUT_LEN(n); i++) {                                              \
            const struct kscan_gpio_item_config *in_cfg = &kscan_gpio_input_configs_##n(dev)[i];   \
            input_devices[i] = device_get_binding(in_cfg->label);                                  \
            if (!input_devices[i]) {                                                               \
                LOG_ERR("Unable to find input GPIO device");                                       \
                return -EINVAL;                                                                    \
            }                                                                                      \
            err = gpio_pin_configure(input_devices[i], in_cfg->pin, GPIO_INPUT | in_cfg->flags);   \
            if (err) {                                                                             \
                LOG_ERR("Unable to configure pin %d on %s for input", in_cfg->pin, in_cfg->label); \
                return err;                                                                        \
            } else {                                                                               \
                LOG_DBG("Configured pin %d on %s for input", in_cfg->pin, in_cfg->label);          \
            }                                                                                      \
            irq_callbacks_##n[i].work = &data->work;                                               \
            gpio_init_callback(&irq_callbacks_##n[i].callback,                                     \
                               kscan_gpio_irq_callback_handler_##n, BIT(in_cfg->pin));             \
            err = gpio_add_callback(input_devices[i], &irq_callbacks_##n[i].callback);             \
            if (err) {                                                                             \
                LOG_ERR("Error adding the callback to the column device");                         \
                return err;                                                                        \
            }                                                                                      \
        }                                                                                          \
        struct device **output_devices = kscan_gpio_output_devices_##n(dev);                       \
        for (int o = 0; o < INST_OUTPUT_LEN(n); o++) {                                             \
            const struct kscan_gpio_item_config *out_cfg = &kscan_gpio_output_configs_##n(dev)[o]; \
            output_devices[o] = device_get_binding(out_cfg->label);                                \
            if (!output_devices[o]) {                                                              \
                LOG_ERR("Unable to find output GPIO device");                                      \
                return -EINVAL;                                                                    \
            }                                                                                      \
            err = gpio_pin_configure(output_devices[o], out_cfg->pin,                              \
                                     GPIO_OUTPUT_ACTIVE | out_cfg->flags);                         \
            if (err) {                                                                             \
                LOG_ERR("Unable to configure pin %d on %s for output", out_cfg->pin,               \
                        out_cfg->label);                                                           \
                return err;                                                                        \
            }                                                                                      \
        }                                                                                          \
        data->dev = dev;                                                                           \
        COND_CODE_0(ZMK_KSCAN_MATRIX_POLLING, (),                                                  \
                    (k_timer_init(&data->poll_timer, kscan_gpio_timer_handler, NULL);))            \
        (COND_CODE_0(DT_INST_PROP(n, debounce_period), (k_work_init), (k_delayed_work_init)))(     \
            &data->work, kscan_gpio_work_handler_##n);                                             \
        return 0;                                                                                  \
    }                                                                                              \
    static const struct kscan_driver_api gpio_driver_api_##n = {                                   \
        .config = kscan_gpio_configure_##n,                                                        \
        .enable_callback = kscan_gpio_enable_##n,                                                  \
        .disable_callback = kscan_gpio_disable_##n,                                                \
    };                                                                                             \
    static const struct kscan_gpio_config_##n kscan_gpio_config_##n = {                            \
        .rows = {UTIL_LISTIFY(INST_MATRIX_ROWS(n), _KSCAN_GPIO_ROW_CFG_INIT, n)},                  \
        .cols = {UTIL_LISTIFY(INST_MATRIX_COLS(n), _KSCAN_GPIO_COL_CFG_INIT, n)},                  \
    };                                                                                             \
    DEVICE_AND_API_INIT(kscan_gpio_##n, DT_INST_LABEL(n), kscan_gpio_init_##n,                     \
                        &kscan_gpio_data_##n, &kscan_gpio_config_##n, APPLICATION,                 \
                        CONFIG_APPLICATION_INIT_PRIORITY, &gpio_driver_api_##n);

DT_INST_FOREACH_STATUS_OKAY(GPIO_INST_INIT)

#endif /* DT_HAS_COMPAT_STATUS_OKAY(DT_DRV_COMPAT) */<|MERGE_RESOLUTION|>--- conflicted
+++ resolved
@@ -222,10 +222,6 @@
              struct kscan_gpio_data_##n *data =                                                    \
                          CONTAINER_OF(timer, struct kscan_gpio_data_##n, poll_timer);              \
              k_work_submit(&data->work.work);                                                      \
-<<<<<<< HEAD
-=======
-             LOG_DBG("Submitted work in timer handler.");                                          \
->>>>>>> b1dce208
          }))                                                                                       \
     static int kscan_gpio_init_##n(struct device *dev) {                                           \
         struct kscan_gpio_data_##n *data = dev->driver_data;                                       \
